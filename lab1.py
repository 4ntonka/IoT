import sys
import random
from PyQt5.QtWidgets import *
from lab1_ui import *
import matplotlib

matplotlib.use("Qt5Agg")
from PyQt5.QtWidgets import QDialog
from PyQt5.QtCore import QTimer
from matplotlib.backends.backend_qt5agg import NavigationToolbar2QT as NavigationToolbar
from matplotlib.figure import Figure


class Lab1(QDialog):
    def __init__(self, *args):
        QDialog.__init__(self)
        self.ui = Ui_Dialog()
        self.ui.setupUi(self)
        self.setWindowTitle("arduino_sensors")
<<<<<<< HEAD
        self.remaining_time = 11
        interval = self.ui.interval.value()
        self.max_x = self.ui.maxxaxis.value()
        self.x = list(range(1, 11))
        self.y = [random.uniform(0, 1) for _ in self.x]

        self.ui.pushButton.clicked.connect(self.toggle_timer)
        self.timer = QTimer()
        self.timer.setInterval(interval)  # 500 ms = 0,5 seconden
=======
        self.remaining_time = 10
        self.x = list(range(1, 11)) 
        self.y = [random.uniform(0, 1) for _ in self.x] 
        self.ui.pushButton.clicked.connect(self.toggle_timer)
        self.timer = QTimer()
        self.timer.setInterval(500)
>>>>>>> ccd70223
        self.timer.timeout.connect(self.mybuttonfunction)
        self.mybuttonfunction()
        self.ui.interval.valueChanged.connect(self.update_timer_interval)
        self.ui.maxxaxis.valueChanged.connect(self.update_max_xaxis)


    def mybuttonfunction(self):
        if self.remaining_time > 0:
            self.remaining_time -= 1
            self.ui.label_timer.setText(f"{self.remaining_time} seconds")
        if self.remaining_time == 0:
            self.timer.stop()
<<<<<<< HEAD
            self.ui.pushButton.setText("Start")
            self.remaining_time = 10
            self.ui.label_timer.setText(f"{self.remaining_time} seconds")
=======
>>>>>>> ccd70223
        new_value = random.uniform(0, 1)
        self.y.append(new_value)
        if len(self.y) > self.max_x:
            self.y.pop(0)


        self.ui.MplWidget.canvas.axes.clear()
        self.ui.MplWidget.canvas.axes.plot(self.x, self.y, 'r', linewidth=0.5)
        self.ui.MplWidget.canvas.draw()

    def update_random(self):
        self.y = [random.uniform(0, 1) for _ in self.x]

    def toggle_timer(self):
        if self.timer.isActive():
            self.timer.stop()
            self.ui.pushButton.setText("Start")
        else:
            self.remaining_time = 10
            self.ui.label_timer.setText(f"{self.remaining_time} seconds")
            self.timer.start()
            self.ui.pushButton.setText("Stop")

    def update_timer_interval(self):
        interval_value = self.ui.interval.value()
        self.timer.setInterval(interval_value)

    def update_max_xaxis(self):
        self.max_x = self.ui.maxxaxis.value()
        self.x = list(range(1,self.max_x))


if __name__ == "__main__":
    app = QApplication([])
    form = Lab1()
    form.show()
    sys.exit(app.exec_())<|MERGE_RESOLUTION|>--- conflicted
+++ resolved
@@ -17,24 +17,12 @@
         self.ui = Ui_Dialog()
         self.ui.setupUi(self)
         self.setWindowTitle("arduino_sensors")
-<<<<<<< HEAD
-        self.remaining_time = 11
-        interval = self.ui.interval.value()
-        self.max_x = self.ui.maxxaxis.value()
-        self.x = list(range(1, 11))
-        self.y = [random.uniform(0, 1) for _ in self.x]
-
-        self.ui.pushButton.clicked.connect(self.toggle_timer)
-        self.timer = QTimer()
-        self.timer.setInterval(interval)  # 500 ms = 0,5 seconden
-=======
         self.remaining_time = 10
         self.x = list(range(1, 11)) 
         self.y = [random.uniform(0, 1) for _ in self.x] 
         self.ui.pushButton.clicked.connect(self.toggle_timer)
         self.timer = QTimer()
-        self.timer.setInterval(500)
->>>>>>> ccd70223
+        self.timer.setInterval(500)  # 500 ms = 0,5 seconden
         self.timer.timeout.connect(self.mybuttonfunction)
         self.mybuttonfunction()
         self.ui.interval.valueChanged.connect(self.update_timer_interval)
@@ -47,12 +35,6 @@
             self.ui.label_timer.setText(f"{self.remaining_time} seconds")
         if self.remaining_time == 0:
             self.timer.stop()
-<<<<<<< HEAD
-            self.ui.pushButton.setText("Start")
-            self.remaining_time = 10
-            self.ui.label_timer.setText(f"{self.remaining_time} seconds")
-=======
->>>>>>> ccd70223
         new_value = random.uniform(0, 1)
         self.y.append(new_value)
         if len(self.y) > self.max_x:
